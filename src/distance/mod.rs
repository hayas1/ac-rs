<<<<<<< HEAD
pub mod levenshtein;
=======
mod levenshtein;
mod manhattan_chebyshev;
>>>>>>> 474a172b
<|MERGE_RESOLUTION|>--- conflicted
+++ resolved
@@ -1,6 +1,2 @@
-<<<<<<< HEAD
 pub mod levenshtein;
-=======
-mod levenshtein;
-mod manhattan_chebyshev;
->>>>>>> 474a172b
+pub mod manhattan_chebyshev;