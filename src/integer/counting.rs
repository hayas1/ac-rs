#![allow(dead_code)]

use num::{Integer, NumCast};

struct Counting<T: Integer> {
    p: T,
    fac: Vec<T>,
    fac_inv: Vec<T>,
}
impl<T: Integer + Copy + NumCast> Counting<T> {
<<<<<<< HEAD
    /// **O(n)** ready to compute combination(n,k) mod p, where p is prime and larger than n
    fn new(max: usize, p: T) -> Self {
=======
    /// O(n) # ready to compute combination(n,k) mod p, where p is prime and larger than n
    fn new(max_n: usize, p: T) -> Self {
>>>>>>> f4d1dd62
        let (mut fac, mut fac_inv, mut inv) = (
            vec![T::one(); max_n + 1],
            vec![T::one(); max_n + 1],
            vec![T::one(); max_n + 1],
        );
        for i in 2..=max_n {
            let i_as_t = T::from(i).unwrap();
            let p_mod_i_as_usize = (p % i_as_t).to_usize().unwrap();
            inv[i] = p - inv[p_mod_i_as_usize] * (p / i_as_t) % p;
            fac[i] = fac[i - 1] % p * i_as_t % p;
            fac_inv[i] = fac_inv[i - 1] * inv[i] % p;
        }
        Counting { p, fac, fac_inv }
    }

    /// **O(1)** compute n! mod p
    fn factorial(&self, n: usize) -> T {
        self.fac[n]
    }

    /// **O(1)** compute nPk mod p
    fn permutation(&self, n: usize, k: usize) -> T {
        if n < k {
            T::zero()
        } else {
            self.fac[n] * self.fac_inv[n - k] % self.p
        }
    }

    /// **O(1)** compute nCk mod p
    fn combination(&self, n: usize, k: usize) -> T {
        if n < k {
            T::zero()
        } else {
            self.fac[n] * (self.fac_inv[k] * self.fac_inv[n - k] % self.p) % self.p
        }
    }

    /// **O(1)** compute nHk mod p
    fn combination_with_repetition(&self, n: usize, k: usize) -> T {
        self.combination(n + k - 1, k)
    }
}

#[cfg(test)]
mod tests {
    use super::*;

    #[test]
    fn factorial_test() {
        let c = Counting::new(100, 1_000_000_007u64);
        assert_eq!(c.factorial(0), 1);
        assert_eq!(c.factorial(1), 1);
        assert_eq!(c.factorial(2), 2);
        assert_eq!(c.factorial(3), 6);
        assert_eq!(c.factorial(4), 24);
        assert_eq!(c.factorial(5), 120);
        assert_eq!(c.factorial(10), 10 * 9 * 8 * 7 * 6 * 5 * 4 * 3 * 2 * 1);
        assert_eq!(c.factorial(100), 437918130);
    }

    #[test]
    fn permutation_basic_test() {
        let c = Counting::new(100, 1_000_000_007u64);
        assert_eq!(c.permutation(10, 3), 720);
        assert_eq!(c.permutation(12, 4), 11880);
        assert_eq!(c.permutation(18, 6), 13366080);
        assert_eq!(c.permutation(100, 3), 970200);
    }

    #[test]
    fn permutation_bound_test() {
        let c0 = Counting::new(0, 1_000_000_007);
        assert_eq!(c0.permutation(0, 0), 1);
        let c1 = Counting::new(1, 1_000_000_007);
        assert_eq!(c1.permutation(0, 0), 1);
        assert_eq!(c1.permutation(1, 0), 1);
        assert_eq!(c1.permutation(1, 1), 1);
        assert_eq!(c1.permutation(0, 1), 0);
    }

    #[test]
    fn combination_basic_test() {
        let c = Counting::new(100, 1_000_000_007usize);
        assert_eq!(c.combination(10, 3), 120);
        assert_eq!(c.combination(12, 4), 12 * 11 * 10 * 9 / 4 / 3 / 2 / 1);
        assert_eq!(c.combination(18, 5), 8568);
        assert_eq!(c.combination(100, 3), 100 * 33 * 49);
    }

    #[test]
    fn combination_large_test() {
        let c = Counting::new(100, 9007199254740997u128);
        assert_eq!(c.combination(10, 3), 120);
        assert_eq!(c.combination(12, 4), 12 * 11 * 10 * 9 / 4 / 3 / 2 / 1);
        assert_eq!(c.combination(18, 5), 8568);
        assert_eq!(c.combination(100, 3), 100 * 33 * 49);
    }

    #[test]
    fn combination_bound_test() {
        let c0 = Counting::new(0, 1_000_000_007);
        assert_eq!(c0.combination(0, 0), 1);
        let c1 = Counting::new(1, 1_000_000_007);
        assert_eq!(c1.combination(0, 0), 1);
        assert_eq!(c1.combination(1, 0), 1);
        assert_eq!(c1.combination(1, 1), 1);
        assert_eq!(c1.combination(0, 1), 0);
    }

    #[test]
    fn combination_with_repetition_test() {
        let c = Counting::new(100, 1_000_000_007u128);
        assert_eq!(c.combination_with_repetition(3, 2), 6);
        assert_eq!(c.combination_with_repetition(3, 5), 21);
        assert_eq!(c.combination_with_repetition(7, 3), 84);
    }

    #[test]
    fn property_test() {
        let c = Counting::new(1000, 1_000_000_007i64);
        for i in 0..=1000 {
            for j in 0..=i {
                assert_eq!(c.combination(i, j), c.combination(i, i - j));
            }
        }
    }
}<|MERGE_RESOLUTION|>--- conflicted
+++ resolved
@@ -8,13 +8,8 @@
     fac_inv: Vec<T>,
 }
 impl<T: Integer + Copy + NumCast> Counting<T> {
-<<<<<<< HEAD
     /// **O(n)** ready to compute combination(n,k) mod p, where p is prime and larger than n
-    fn new(max: usize, p: T) -> Self {
-=======
-    /// O(n) # ready to compute combination(n,k) mod p, where p is prime and larger than n
     fn new(max_n: usize, p: T) -> Self {
->>>>>>> f4d1dd62
         let (mut fac, mut fac_inv, mut inv) = (
             vec![T::one(); max_n + 1],
             vec![T::one(); max_n + 1],
